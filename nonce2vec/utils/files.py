"""Files utils."""

import os
import smart_open
<<<<<<< HEAD
import random
import logging

__all__ = ('Samples', 'get_zipped_sentences', 'get_sentences',
           'get_model_path', 'get_input_filepaths')

logger = logging.getLogger(__name__)
=======

__all__ = ('Samples', 'get_zipped_sentences', 'get_sentences',
           'get_model_path', 'get_input_filepaths')
>>>>>>> 08a6634e


def get_input_filepaths(dirpath):
    """Return a list of absolute XML filepaths from a given dirpath.

    List all the files under a specific directory.
    """
    return [os.path.join(dirpath, filename) for filename in
            os.listdir(dirpath) if '.xml' in filename]


def get_model_path(datadir, outputdir, train_mode, alpha, neg, window_size,
                   sample, epochs, min_count, size):
    """Return absolute path to w2v model file.

    Model absolute path is computed from the outputdir and the
    datadir name.
    """
    os.makedirs(outputdir, exist_ok=True)
    return os.path.join(
        outputdir,
        '{}.{}.alpha{}.neg{}.win{}.sample{}.epochs{}.mincount{}.size{}.model'
        .format(os.path.basename(datadir), train_mode, alpha, neg, window_size,
                sample, epochs, min_count, size))


def get_zipped_sentences(datazip):
    """Return generator over sentence split of wikidump for gensim.word2vec.

    datazip should be the absolute path to the wikidump.gzip file.
    """
    for filename in os.listdir(smart_open.smart_open(datazip)):
        with open(filename, 'r', encoding='utf-8') as input_stream:
            for line in input_stream:
                yield line.strip().split()


def get_sentences(data):
    """Return generator over sentence split of wikidata for gensim.word2vec."""
    for filename in os.listdir(data):
        if filename.startswith('.'):
            continue
        with open(os.path.join(data, filename), 'r', encoding='utf-8') as input_stream:
            for line in input_stream:
                yield line.strip().split()


class Samples(object):
    """An iterable class (with generators) for gensim and n2v."""

    def __init__(self, input_data, source, shuffle):
        if source not in ['wiki', 'definitions', 'chimeras']:
            raise Exception('Invalid source parameter \'{}\''.format(source))
        self._source = source
        self._datafile = input_data
        self._shuffle = shuffle

    def _iterate_over_wiki(self):
        with open(self._datafile, 'rt', encoding='utf-8') as input_stream:
            for line in input_stream:
                yield line.strip().split()

    def _iterate_over_definitions(self):
        with open(self._datafile, 'rt', encoding='utf-8') as input_stream:
            if self._shuffle:
                logger.info('Iterating over test set in shuffled order')
                input_stream = list(input_stream)
                random.shuffle(input_stream)
            for line in input_stream:
                fields = line.rstrip('\n').split('\t')
                nonce = fields[0]
                sentence = fields[1].replace('___', nonce).split()
                probe = '{}_true'.format(nonce)
                yield [sentence], nonce, probe

    def _iterate_over_chimeras(self):
        with open(self._datafile, 'rt', encoding='utf-8') as input_stream:
            if self._shuffle:
                logger.info('Iterating over test set in shuffled order')
                input_stream = list(input_stream)
                random.shuffle(input_stream)
            for num, line in enumerate(input_stream):
                nonce = 'chimera_nonce_{}'.format(num+1)
                fields = line.rstrip('\n').split('\t')
                sentences = [[token if token != '___' else nonce for token in sent.strip().split(' ')] for sent in fields[1].split('@@')]
                probes = fields[2].split(',')
                responses = fields[3].split(',')
                yield sentences, nonce, probes, responses

    def __iter__(self):
        if self._source == 'wiki':
            return self._iterate_over_wiki()
        if self._source == 'definitions':
            return self._iterate_over_definitions()
        if self._source == 'chimeras':
            return self._iterate_over_chimeras()
        raise Exception('Invalid source parameter \'{}\''.format(self._source))<|MERGE_RESOLUTION|>--- conflicted
+++ resolved
@@ -2,19 +2,9 @@
 
 import os
 import smart_open
-<<<<<<< HEAD
-import random
-import logging
 
 __all__ = ('Samples', 'get_zipped_sentences', 'get_sentences',
            'get_model_path', 'get_input_filepaths')
-
-logger = logging.getLogger(__name__)
-=======
-
-__all__ = ('Samples', 'get_zipped_sentences', 'get_sentences',
-           'get_model_path', 'get_input_filepaths')
->>>>>>> 08a6634e
 
 
 def get_input_filepaths(dirpath):
@@ -47,7 +37,7 @@
     datazip should be the absolute path to the wikidump.gzip file.
     """
     for filename in os.listdir(smart_open.smart_open(datazip)):
-        with open(filename, 'r', encoding='utf-8') as input_stream:
+        with open(filename, 'r') as input_stream:
             for line in input_stream:
                 yield line.strip().split()
 
@@ -57,7 +47,7 @@
     for filename in os.listdir(data):
         if filename.startswith('.'):
             continue
-        with open(os.path.join(data, filename), 'r', encoding='utf-8') as input_stream:
+        with open(os.path.join(data, filename), 'r') as input_stream:
             for line in input_stream:
                 yield line.strip().split()
 
@@ -65,24 +55,19 @@
 class Samples(object):
     """An iterable class (with generators) for gensim and n2v."""
 
-    def __init__(self, input_data, source, shuffle):
-        if source not in ['wiki', 'definitions', 'chimeras']:
+    def __init__(self, input_data, source):
+        if source != 'wiki' and source != 'nonces' and source != 'chimeras':
             raise Exception('Invalid source parameter \'{}\''.format(source))
         self._source = source
         self._datafile = input_data
-        self._shuffle = shuffle
 
     def _iterate_over_wiki(self):
-        with open(self._datafile, 'rt', encoding='utf-8') as input_stream:
+        with open(self._datafile, 'rt') as input_stream:
             for line in input_stream:
                 yield line.strip().split()
 
-    def _iterate_over_definitions(self):
-        with open(self._datafile, 'rt', encoding='utf-8') as input_stream:
-            if self._shuffle:
-                logger.info('Iterating over test set in shuffled order')
-                input_stream = list(input_stream)
-                random.shuffle(input_stream)
+    def _iterate_over_nonces(self):
+        with open(self._datafile, 'rt') as input_stream:
             for line in input_stream:
                 fields = line.rstrip('\n').split('\t')
                 nonce = fields[0]
@@ -91,24 +76,23 @@
                 yield [sentence], nonce, probe
 
     def _iterate_over_chimeras(self):
-        with open(self._datafile, 'rt', encoding='utf-8') as input_stream:
-            if self._shuffle:
-                logger.info('Iterating over test set in shuffled order')
-                input_stream = list(input_stream)
-                random.shuffle(input_stream)
-            for num, line in enumerate(input_stream):
-                nonce = 'chimera_nonce_{}'.format(num+1)
+        with open(self._datafile, 'rt') as input_stream:
+            for line in input_stream:
                 fields = line.rstrip('\n').split('\t')
-                sentences = [[token if token != '___' else nonce for token in sent.strip().split(' ')] for sent in fields[1].split('@@')]
+                sentences = []
+                for sent in fields[1].split('@@'):
+                    tokens = sent.strip().split(' ')
+                    if '___' in tokens:
+                        sentences.append(tokens)
                 probes = fields[2].split(',')
                 responses = fields[3].split(',')
-                yield sentences, nonce, probes, responses
+                yield sentences, probes, responses
 
     def __iter__(self):
         if self._source == 'wiki':
             return self._iterate_over_wiki()
-        if self._source == 'definitions':
-            return self._iterate_over_definitions()
+        if self._source == 'nonces':
+            return self._iterate_over_nonces()
         if self._source == 'chimeras':
             return self._iterate_over_chimeras()
         raise Exception('Invalid source parameter \'{}\''.format(self._source))